--- conflicted
+++ resolved
@@ -25,12 +25,7 @@
           args: "release --rm-dist"
           version: latest
           workdir: .
-<<<<<<< HEAD
-        env:
-          GITHUB_TOKEN: ${{ secrets.GITHUB_TOKEN }}
-=======
         env: 
->>>>>>> 2b3d733f
           SLACK_WEBHOOK: "${{ secrets.RELEASE_SLACK_WEBHOOK }}"
           DISCORD_WEBHOOK_ID: "${{ secrets.DISCORD_WEBHOOK_ID }}"
           DISCORD_WEBHOOK_TOKEN: "${{ secrets.DISCORD_WEBHOOK_TOKEN }}"